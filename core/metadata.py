--- conflicted
+++ resolved
@@ -35,69 +35,10 @@
         return False
 
 
-<<<<<<< HEAD
 class EmbedMetadata:
     def __init__(self, music_file, meta_tags):
         self.music_file = music_file
         self.meta_tags = meta_tags
-=======
-def embed_mp3(music_file, meta_tags):
-    """ Embed metadata to MP3 files. """
-    # EasyID3 is fun to use ;)
-    # For supported easyid3 tags:
-    # https://github.com/quodlibet/mutagen/blob/master/mutagen/easyid3.py
-    # Check out somewhere at end of above linked file
-    audiofile = EasyID3(music_file)
-    audiofile['artist'] = meta_tags['artists'][0]['name']
-    audiofile['albumartist'] = meta_tags['artists'][0]['name']
-    audiofile['album'] = meta_tags['album']['name']
-    audiofile['title'] = meta_tags['name']
-    audiofile['tracknumber'] = [meta_tags['track_number'],
-                                meta_tags['total_tracks']]
-    audiofile['discnumber'] = [meta_tags['disc_number'], 0]
-    audiofile['date'] = meta_tags['release_date']
-    audiofile['originaldate'] = meta_tags['release_date']
-    audiofile['media'] = meta_tags['type']
-    audiofile['author'] = meta_tags['artists'][0]['name']
-    audiofile['lyricist'] = meta_tags['artists'][0]['name']
-    audiofile['arranger'] = meta_tags['artists'][0]['name']
-    audiofile['performer'] = meta_tags['artists'][0]['name']
-    audiofile['website'] = meta_tags['external_urls']['spotify']
-    audiofile['length'] = str(meta_tags['duration_ms'] / 1000.0)
-
-    if meta_tags['publisher']:
-        audiofile['encodedby'] = meta_tags['publisher']
-    if meta_tags['genre']:
-        audiofile['genre'] = meta_tags['genre']
-    if meta_tags['copyright']:
-        audiofile['copyright'] = meta_tags['copyright']
-    if meta_tags['external_ids']['isrc']:
-        audiofile['isrc'] = meta_tags['external_ids']['isrc']
-    audiofile.save(v2_version=3)
-
-    # For supported id3 tags:
-    # https://github.com/quodlibet/mutagen/blob/master/mutagen/id3/_frames.py
-    # Each class represents an id3 tag
-    audiofile = ID3(music_file)
-    print(meta_tags['release_date'].split('-')[0])
-    year, *_ = meta_tags['release_date'].split('-')
-    audiofile['TORY'] = TORY(encoding=3, text=year)
-    audiofile['TYER'] = TYER(encoding=3, text=year)
-    audiofile['TPUB'] = TPUB(encoding=3, text=meta_tags['publisher'])
-    audiofile['COMM'] = COMM(encoding=3, text=meta_tags['external_urls']['spotify'])
-    if meta_tags['lyrics']:
-        audiofile['USLT'] = USLT(encoding=3, desc=u'Lyrics', text=meta_tags['lyrics'])
-    try:
-        albumart = urllib.request.urlopen(meta_tags['album']['images'][0]['url'])
-        audiofile['APIC'] = APIC(encoding=3, mime='image/jpeg', type=3,
-                                 desc=u'Cover', data=albumart.read())
-        albumart.close()
-    except IndexError:
-        pass
-
-    audiofile.save(v2_version=3)
-    return True
->>>>>>> 58cfa121
 
     def as_mp3(self):
         """ Embed metadata to MP3 files. """
@@ -134,7 +75,6 @@
             audiofile['isrc'] = meta_tags['external_ids']['isrc']
         audiofile.save(v2_version=3)
 
-<<<<<<< HEAD
         # For supported id3 tags:
         # https://github.com/quodlibet/mutagen/blob/master/mutagen/id3/_frames.py
         # Each class represents an id3 tag
@@ -208,58 +148,6 @@
             albumart.close()
         except IndexError:
             pass
+
         audiofile.save()
-        return True
-=======
-def embed_m4a(music_file, meta_tags):
-    """ Embed metadata to M4A files. """
-    # Apple has specific tags - see mutagen docs -
-    # http://mutagen.readthedocs.io/en/latest/api/mp4.html
-    tags = { 'album'        : '\xa9alb',
-             'artist'       : '\xa9ART',
-             'date'         : '\xa9day',
-             'title'        : '\xa9nam',
-             'year'         : '\xa9day',
-             'originaldate' : 'purd',
-             'comment'      : '\xa9cmt',
-             'group'        : '\xa9grp',
-             'writer'       : '\xa9wrt',
-             'genre'        : '\xa9gen',
-             'tracknumber'  : 'trkn',
-             'albumartist'  : 'aART',
-             'disknumber'   : 'disk',
-             'cpil'         : 'cpil',
-             'albumart'     : 'covr',
-             'copyright'    : 'cprt',
-             'tempo'        : 'tmpo',
-             'lyrics'       : '\xa9lyr' }
-
-    audiofile = MP4(music_file)
-    audiofile[tags['artist']] = meta_tags['artists'][0]['name']
-    audiofile[tags['albumartist']] = meta_tags['artists'][0]['name']
-    audiofile[tags['album']] = meta_tags['album']['name']
-    audiofile[tags['title']] = meta_tags['name']
-    audiofile[tags['tracknumber']] = [(meta_tags['track_number'],
-                                       meta_tags['total_tracks'])]
-    audiofile[tags['disknumber']] = [(meta_tags['disc_number'], 0)]
-    audiofile[tags['date']] = meta_tags['release_date']
-    year, *_ = meta_tags['release_date'].split('-')
-    audiofile[tags['year']] = year
-    audiofile[tags['originaldate']] = meta_tags['release_date']
-    audiofile[tags['comment']] = meta_tags['external_urls']['spotify']
-    if meta_tags['genre']:
-        audiofile[tags['genre']] = meta_tags['genre']
-    if meta_tags['copyright']:
-        audiofile[tags['copyright']] = meta_tags['copyright']
-    if meta_tags['lyrics']:
-        audiofile[tags['lyrics']] = meta_tags['lyrics']
-    try:
-        albumart = urllib.request.urlopen(meta_tags['album']['images'][0]['url'])
-        audiofile[tags['albumart']] = [MP4Cover(
-            albumart.read(), imageformat=MP4Cover.FORMAT_JPEG)]
-        albumart.close()
-    except IndexError:
-        pass
-    audiofile.save()
-    return True
->>>>>>> 58cfa121
+        return True